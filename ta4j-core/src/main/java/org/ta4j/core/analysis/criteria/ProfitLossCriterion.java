--- conflicted
+++ resolved
@@ -67,22 +67,4 @@
     public boolean betterThan(Num criterionValue1, Num criterionValue2) {
         return criterionValue1.isGreaterThan(criterionValue2);
     }
-<<<<<<< HEAD
-
-    /**
-     * Calculates the profit or loss of a sell trade.
-     * @param series a time series
-     * @param trade a trade
-     * @return the profit or loss of the trade
-     */
-    private Num calculateProfitLoss(TimeSeries series, Trade trade) {
-        Num exitClosePrice = trade.getExit().getNetPrice().isNaN() ?
-                series.getBar(trade.getExit().getIndex()).getClosePrice() : trade.getExit().getNetPrice();
-        Num entryClosePrice = trade.getEntry().getNetPrice().isNaN() ?
-                series.getBar(trade.getEntry().getIndex()).getClosePrice() : trade.getEntry().getNetPrice();
-
-        return exitClosePrice.minus(entryClosePrice).multipliedBy(trade.getExit().getAmount());
-    }
-=======
->>>>>>> dd6645a3
 }