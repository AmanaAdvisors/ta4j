--- conflicted
+++ resolved
@@ -52,20 +52,13 @@
      * Constructor.
      * @param timeSeries the time series to be managed
      */
-<<<<<<< HEAD
-    public TimeSeriesManager(TimeSeries timeSeries) {
-    	this(timeSeries, new ZeroCostModel(), new ZeroCostModel());
-=======
     public TimeSeriesManager() {
         this(null, new ZeroCostModel(), new ZeroCostModel());
->>>>>>> dd6645a3
     }
 
     /**
      * Constructor.
      * @param timeSeries the time series to be managed
-<<<<<<< HEAD
-=======
      */
     public TimeSeriesManager(TimeSeries timeSeries) {
     	this(timeSeries, new ZeroCostModel(), new ZeroCostModel());
@@ -74,7 +67,6 @@
     /**
      * Constructor.
      * @param timeSeries the time series to be managed
->>>>>>> dd6645a3
      * @param transactionCostModel the cost model for transactions of the asset
      * @param holdingCostModel the cost model for holding asset (e.g. borrowing)
      * */
