--- conflicted
+++ resolved
@@ -74,10 +74,6 @@
         this(startingType, new ZeroCostModel(), new ZeroCostModel());
     }
 
-<<<<<<< HEAD
-
-=======
->>>>>>> dd6645a3
     /**
      * Constructor.
      * @param startingType the starting {@link OrderType order type} of the trade (i.e. type of the entry order)
@@ -222,24 +218,11 @@
             profit = entry.getNetPrice().numOf(0);
         }
         else {
-<<<<<<< HEAD
-            profit = getProfit(exit.getNetPrice());
-=======
             profit = calculateGrossProfit(exit.getPricePerAsset()).minus(getTradeCost());
->>>>>>> dd6645a3
         }
         return profit;
     }
 
-<<<<<<< HEAD
-    public Num getProfit(Num finalPrice) {
-        Num grossProfit = calculateGrossProfit(finalPrice);
-        // add trading costs
-        return grossProfit.minus(calculateCost());
-    }
-
-=======
->>>>>>> dd6645a3
     /**
      * Calculate the profit of the trade. If it is open, calculates the profit until the final bar.
      * @param finalIndex the index of the final bar to be considered (if trade is open)
@@ -249,11 +232,6 @@
     public Num getProfit(int finalIndex, Num finalPrice) {
         Num grossProfit = calculateGrossProfit(finalPrice);
         // add trading costs
-<<<<<<< HEAD
-        return grossProfit.minus(calculateCost(finalIndex));
-    }
-
-=======
         return grossProfit.minus(getTradeCost(finalIndex));
     }
 
@@ -262,7 +240,6 @@
      * @param finalPrice the price of the final bar to be considered (if trade is open)
      * @return the profit or loss of the trade
      */
->>>>>>> dd6645a3
     private Num calculateGrossProfit(Num finalPrice) {
         Num grossProfit;
         if (isOpened()) {
@@ -280,45 +257,26 @@
     }
 
     /**
-<<<<<<< HEAD
-     * Calculates the total cost of a trade
-     * @param finalIndex the index of the final bar to be considered (if trade is open)
-     * @return the cost of the trade
-     */
-    public Num calculateCost(int finalIndex) {
-=======
      * Calculates the total cost of the trade
      * @param finalIndex the index of the final bar to be considered (if trade is open)
      * @return the cost of the trade
      */
     public Num getTradeCost(int finalIndex) {
->>>>>>> dd6645a3
         Num transactionCost = transactionCostModel.calculate(this, finalIndex);
         Num borrowingCost = getHoldingCost(finalIndex);
         return transactionCost.plus(borrowingCost);
     }
 
-<<<<<<< HEAD
-    public Num calculateCost() {
-=======
     /**
      * Calculates the total cost of the closed trade
      * @return the cost of the trade
      */
     public Num getTradeCost() {
->>>>>>> dd6645a3
         Num transactionCost = transactionCostModel.calculate(this);
         Num borrowingCost = getHoldingCost();
         return transactionCost.plus(borrowingCost);
     }
 
-<<<<<<< HEAD
-    public Num getHoldingCost() {
-        if (isOpened()) { throw new IllegalArgumentException("Trade is not closed. Final index of observation needs to be provided."); }
-        return getHoldingCost(exit.getIndex());
-    }
-
-=======
     /**
      * Calculates the holding cost of the closed trade
      * @return the cost of the trade
@@ -332,7 +290,6 @@
      * @param finalIndex the index of the final bar to be considered (if trade is open)
      * @return the cost of the trade
      */
->>>>>>> dd6645a3
     public Num getHoldingCost(int finalIndex) {
         return holdingCostModel.calculate(this, finalIndex);
     }
