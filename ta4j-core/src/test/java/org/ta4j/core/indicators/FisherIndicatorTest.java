/*
  The MIT License (MIT)

  Copyright (c) 2014-2017 Marc de Verdelhan & respective authors (see AUTHORS)

  Permission is hereby granted, free of charge, to any person obtaining a copy of
  this software and associated documentation files (the "Software"), to deal in
  the Software without restriction, including without limitation the rights to
  use, copy, modify, merge, publish, distribute, sublicense, and/or sell copies of
  the Software, and to permit persons to whom the Software is furnished to do so,
  subject to the following conditions:

  The above copyright notice and this permission notice shall be included in all
  copies or substantial portions of the Software.

  THE SOFTWARE IS PROVIDED "AS IS", WITHOUT WARRANTY OF ANY KIND, EXPRESS OR
  IMPLIED, INCLUDING BUT NOT LIMITED TO THE WARRANTIES OF MERCHANTABILITY, FITNESS
  FOR A PARTICULAR PURPOSE AND NONINFRINGEMENT. IN NO EVENT SHALL THE AUTHORS OR
  COPYRIGHT HOLDERS BE LIABLE FOR ANY CLAIM, DAMAGES OR OTHER LIABILITY, WHETHER
  IN AN ACTION OF CONTRACT, TORT OR OTHERWISE, ARISING FROM, OUT OF OR IN
  CONNECTION WITH THE SOFTWARE OR THE USE OR OTHER DEALINGS IN THE SOFTWARE.
 */
package org.ta4j.core.indicators;

import org.junit.Before;
import org.junit.Test;
import org.ta4j.core.Bar;
import org.ta4j.core.TimeSeries;
<<<<<<< HEAD
import org.ta4j.core.mocks.MockBar;
=======
import org.ta4j.core.indicators.FisherIndicator;
import org.ta4j.core.mocks.MockTick;
>>>>>>> b9c2248f
import org.ta4j.core.mocks.MockTimeSeries;

import java.util.ArrayList;
import java.util.List;

import static org.ta4j.core.TATestsUtils.assertDecimalEquals;

public class FisherIndicatorTest {

<<<<<<< HEAD
protected TimeSeries data;

    @Before
    public void setUp() {

        List<Bar> bars = new ArrayList<Bar>();
        bars.add(new MockBar(44.98, 45.05, 45.17, 44.96));
        bars.add(new MockBar(45.05, 45.10, 45.15, 44.99));
        bars.add(new MockBar(45.11, 45.19, 45.32, 45.11));
        bars.add(new MockBar(45.19, 45.14, 45.25, 45.04));
        bars.add(new MockBar(45.12, 45.15, 45.20, 45.10));
        bars.add(new MockBar(45.15, 45.14, 45.20, 45.10));
        bars.add(new MockBar(45.13, 45.10, 45.16, 45.07));
        bars.add(new MockBar(45.12, 45.15, 45.22, 45.10));
        bars.add(new MockBar(45.15, 45.22, 45.27, 45.14));
        bars.add(new MockBar(45.24, 45.43, 45.45, 45.20));
        bars.add(new MockBar(45.43, 45.44, 45.50, 45.39));
        bars.add(new MockBar(45.43, 45.55, 45.60, 45.35));
        bars.add(new MockBar(45.58, 45.55, 45.61, 45.39));
        bars.add(new MockBar(45.45, 45.01, 45.55, 44.80));
        bars.add(new MockBar(45.03, 44.23, 45.04, 44.17));
        bars.add(new MockBar(44.23, 43.95, 44.29, 43.81));
        bars.add(new MockBar(43.91, 43.08, 43.99, 43.08));
        bars.add(new MockBar(43.07, 43.55, 43.65, 43.06));
        bars.add(new MockBar(43.56, 43.95, 43.99, 43.53));
        bars.add(new MockBar(43.93, 44.47, 44.58, 43.93));
        data = new MockTimeSeries(bars);
=======
protected TimeSeries series;
    
    @Before
    public void setUp() {
        
        List<Tick> ticks = new ArrayList<Tick>();
        ticks.add(new MockTick(44.98, 45.05, 45.17, 44.96));
        ticks.add(new MockTick(45.05, 45.10, 45.15, 44.99));
        ticks.add(new MockTick(45.11, 45.19, 45.32, 45.11));
        ticks.add(new MockTick(45.19, 45.14, 45.25, 45.04));
        ticks.add(new MockTick(45.12, 45.15, 45.20, 45.10));
        ticks.add(new MockTick(45.15, 45.14, 45.20, 45.10));
        ticks.add(new MockTick(45.13, 45.10, 45.16, 45.07));
        ticks.add(new MockTick(45.12, 45.15, 45.22, 45.10));
        ticks.add(new MockTick(45.15, 45.22, 45.27, 45.14));
        ticks.add(new MockTick(45.24, 45.43, 45.45, 45.20));
        ticks.add(new MockTick(45.43, 45.44, 45.50, 45.39));
        ticks.add(new MockTick(45.43, 45.55, 45.60, 45.35));
        ticks.add(new MockTick(45.58, 45.55, 45.61, 45.39));
        ticks.add(new MockTick(45.45, 45.01, 45.55, 44.80));
        ticks.add(new MockTick(45.03, 44.23, 45.04, 44.17));
        ticks.add(new MockTick(44.23, 43.95, 44.29, 43.81));
        ticks.add(new MockTick(43.91, 43.08, 43.99, 43.08));
        ticks.add(new MockTick(43.07, 43.55, 43.65, 43.06));
        ticks.add(new MockTick(43.56, 43.95, 43.99, 43.53));
        ticks.add(new MockTick(43.93, 44.47, 44.58, 43.93));
        series = new MockTimeSeries(ticks);
>>>>>>> b9c2248f
    }

    @Test
    public void fisher() {
<<<<<<< HEAD
        FisherIndicator fisher = new FisherIndicator(data);

        assertDecimalEquals(fisher.getValue(10), -3.8634);
        assertDecimalEquals(fisher.getValue(11), -4.0571);
        assertDecimalEquals(fisher.getValue(12), -4.2018);
        assertDecimalEquals(fisher.getValue(13), -4.3354);
        assertDecimalEquals(fisher.getValue(14), -4.4245);
        assertDecimalEquals(fisher.getValue(15), -4.5590);
        assertDecimalEquals(fisher.getValue(16), -4.5996);
        assertDecimalEquals(fisher.getValue(17), -4.6695);
        assertDecimalEquals(fisher.getValue(18), -4.5763);
=======
        FisherIndicator fisher = new FisherIndicator(series);
        
        assertDecimalEquals(fisher.getValue(10), 0.6448642008177138);
        assertDecimalEquals(fisher.getValue(11), 0.8361770425706673);
        assertDecimalEquals(fisher.getValue(12), 0.9936697984965788);
        assertDecimalEquals(fisher.getValue(13), 0.8324807235379169);
        assertDecimalEquals(fisher.getValue(14), 0.5026313552592737);
        assertDecimalEquals(fisher.getValue(15), 0.06492516204615063);
>>>>>>> b9c2248f
    }
}<|MERGE_RESOLUTION|>--- conflicted
+++ resolved
@@ -26,12 +26,8 @@
 import org.junit.Test;
 import org.ta4j.core.Bar;
 import org.ta4j.core.TimeSeries;
-<<<<<<< HEAD
 import org.ta4j.core.mocks.MockBar;
-=======
 import org.ta4j.core.indicators.FisherIndicator;
-import org.ta4j.core.mocks.MockTick;
->>>>>>> b9c2248f
 import org.ta4j.core.mocks.MockTimeSeries;
 
 import java.util.ArrayList;
@@ -41,9 +37,8 @@
 
 public class FisherIndicatorTest {
 
-<<<<<<< HEAD
-protected TimeSeries data;
-
+protected TimeSeries series;
+    
     @Before
     public void setUp() {
 
@@ -68,61 +63,18 @@
         bars.add(new MockBar(43.07, 43.55, 43.65, 43.06));
         bars.add(new MockBar(43.56, 43.95, 43.99, 43.53));
         bars.add(new MockBar(43.93, 44.47, 44.58, 43.93));
-        data = new MockTimeSeries(bars);
-=======
-protected TimeSeries series;
-    
-    @Before
-    public void setUp() {
-        
-        List<Tick> ticks = new ArrayList<Tick>();
-        ticks.add(new MockTick(44.98, 45.05, 45.17, 44.96));
-        ticks.add(new MockTick(45.05, 45.10, 45.15, 44.99));
-        ticks.add(new MockTick(45.11, 45.19, 45.32, 45.11));
-        ticks.add(new MockTick(45.19, 45.14, 45.25, 45.04));
-        ticks.add(new MockTick(45.12, 45.15, 45.20, 45.10));
-        ticks.add(new MockTick(45.15, 45.14, 45.20, 45.10));
-        ticks.add(new MockTick(45.13, 45.10, 45.16, 45.07));
-        ticks.add(new MockTick(45.12, 45.15, 45.22, 45.10));
-        ticks.add(new MockTick(45.15, 45.22, 45.27, 45.14));
-        ticks.add(new MockTick(45.24, 45.43, 45.45, 45.20));
-        ticks.add(new MockTick(45.43, 45.44, 45.50, 45.39));
-        ticks.add(new MockTick(45.43, 45.55, 45.60, 45.35));
-        ticks.add(new MockTick(45.58, 45.55, 45.61, 45.39));
-        ticks.add(new MockTick(45.45, 45.01, 45.55, 44.80));
-        ticks.add(new MockTick(45.03, 44.23, 45.04, 44.17));
-        ticks.add(new MockTick(44.23, 43.95, 44.29, 43.81));
-        ticks.add(new MockTick(43.91, 43.08, 43.99, 43.08));
-        ticks.add(new MockTick(43.07, 43.55, 43.65, 43.06));
-        ticks.add(new MockTick(43.56, 43.95, 43.99, 43.53));
-        ticks.add(new MockTick(43.93, 44.47, 44.58, 43.93));
-        series = new MockTimeSeries(ticks);
->>>>>>> b9c2248f
+        series = new MockTimeSeries(bars);
     }
 
     @Test
     public void fisher() {
-<<<<<<< HEAD
-        FisherIndicator fisher = new FisherIndicator(data);
+        FisherIndicator fisher = new FisherIndicator(series);
 
-        assertDecimalEquals(fisher.getValue(10), -3.8634);
-        assertDecimalEquals(fisher.getValue(11), -4.0571);
-        assertDecimalEquals(fisher.getValue(12), -4.2018);
-        assertDecimalEquals(fisher.getValue(13), -4.3354);
-        assertDecimalEquals(fisher.getValue(14), -4.4245);
-        assertDecimalEquals(fisher.getValue(15), -4.5590);
-        assertDecimalEquals(fisher.getValue(16), -4.5996);
-        assertDecimalEquals(fisher.getValue(17), -4.6695);
-        assertDecimalEquals(fisher.getValue(18), -4.5763);
-=======
-        FisherIndicator fisher = new FisherIndicator(series);
-        
         assertDecimalEquals(fisher.getValue(10), 0.6448642008177138);
         assertDecimalEquals(fisher.getValue(11), 0.8361770425706673);
         assertDecimalEquals(fisher.getValue(12), 0.9936697984965788);
         assertDecimalEquals(fisher.getValue(13), 0.8324807235379169);
         assertDecimalEquals(fisher.getValue(14), 0.5026313552592737);
         assertDecimalEquals(fisher.getValue(15), 0.06492516204615063);
->>>>>>> b9c2248f
     }
 }